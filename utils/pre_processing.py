import numbers
import random
from random import randint

import numpy as np
import torch
from PIL import Image, ImageEnhance, ImageFilter
from skimage.util import random_noise
from torchvision import transforms


def _check_sample(sample: dict):
    if isinstance(sample, dict):
        if len(sample) != 2:
            raise ValueError(
                "Sample must contain image and mask: {'image': image, 'mask': mask}"
            )
    else:
        raise TypeError("Sample must be a dict like: {'image': image, 'mask': mask}")

    return sample


class Rescale(torch.nn.Module):
    """
    Rescale the image in a sample to a given size, returns image as min-max normalized (0,1).

    Parameters
    ----------
    output_size : (tuple or int)
        Desired output size. If tuple, output is
        matched to output_size. If int, smaller of image edges is matched
        to output_size keeping aspect ratio the same.

    Returns
    ----------
    dict
        Returns sample as {'image': torch.tensor ,'mask': torch.tensor}
    """

    def __init__(self, output_size):
        if not isinstance(output_size, (int, tuple)):
            raise AssertionError
        self.output_size = output_size

    def __call__(self, sample):
        sample = _check_sample(sample)
        image, mask = sample["image"], sample["mask"]

        h, w = image.size
        if isinstance(self.output_size, int):
            if h > w:
                new_h, new_w = self.output_size * h / w, self.output_size
            else:
                new_h, new_w = self.output_size, self.output_size * w / h
        else:
            new_h, new_w = self.output_size

        new_h, new_w = int(new_h), int(new_w)

        img = image.resize((new_h, new_w))
        msk = mask.resize((new_h, new_w), resample=Image.NEAREST)  # Nearest neighbour

        return {"image": img, "mask": msk}


class ToTensor(torch.nn.Module):
    """
    Convert ndarrays in sample to Tensors.

    Returns
    ----------
    dict
        Returns sample as {'image': torch.tensor ,'mask': torch.tensor}
    """

    def __call__(self, sample):
        sample = _check_sample(sample)
        image, mask = sample["image"], sample["mask"]

        image = transforms.ToTensor()(image)
        return {"image": image, "mask": mask}


class RandomRotate(torch.nn.Module):
    """
    Rotate randomly the image and mask in a sample. (90, 180 or 270 degrees)

    Returns
    ----------
    dict
        Returns sample as {'image': PIL.Image.Image,'mask': PIL.Image.Image}
    """

    def __init__(self):
        self.rotate = randint(0, 3)

    def __call__(self, sample):
        sample = _check_sample(sample)
        image, mask = sample["image"], sample["mask"]

        if self.rotate == 0:
            # vertical
            image.transpose(Image.ROTATE_90)
            mask.transpose(Image.ROTATE_90)
        elif self.rotate == 1:
            # horizontal
            image.transpose(Image.ROTATE_180)
            mask.transpose(Image.ROTATE_180)
        elif self.rotate == 2:
            image.transpose(Image.ROTATE_270)
            mask.transpose(Image.ROTATE_270)
        else:
            # no effect
            image = image
            mask = mask

        return {"image": image, "mask": mask}


class RandomFlip(torch.nn.Module):
    """
    Flip randomly the image and mask in a sample.

    Returns
    ----------
    dict
        Returns sample as {'image': PIL.Image.Image,'mask': PIL.Image.Image}
    """

    def __init__(self):
        self.flip = randint(0, 3)

    def __call__(self, sample):
        sample = _check_sample(sample)
        image, mask = sample["image"], sample["mask"]

        if self.flip == 0:
            # vertical
            image.transpose(Image.FLIP_LEFT_RIGHT)
            mask.transpose(Image.FLIP_LEFT_RIGHT)
        elif self.flip == 1:
            # horizontal
            image.transpose(Image.FLIP_TOP_BOTTOM)
            mask.transpose(Image.FLIP_TOP_BOTTOM)
        elif self.flip == 2:
            # horizontally and vertically flip
            image.transpose(Image.FLIP_TOP_BOTTOM)
            mask.transpose(Image.FLIP_TOP_BOTTOM)
            image.transpose(Image.FLIP_LEFT_RIGHT)
            mask.transpose(Image.FLIP_LEFT_RIGHT)
        else:
            # no effect
            image = image
            mask = mask

        return {"image": image, "mask": mask}


class RandomNoise(torch.nn.Module):
    """
    Adds noise randomly to the image in a sample, also applies min-max normalizaiton(0,1)
    due to skimage functions.

    Parameters
    ----------
    noise : int
        [-1] -> Randomly chosen
        [0] Gaussian
        [1] Salt and pepper
        [2] Poisson
        [3] Speckle
        [4] None

    Returns
    ----------
    dict
        Returns sample as {'image': PIL.Image.Image,'mask': PIL.Image.Image}
    """

    def __init__(self, noise: int = -1):
        super().__init__()
        self.noise = self._check_input(noise)

    @torch.jit.unused
    def _check_input(self, value):
        if isinstance(value, int):
            if 0 > value > 4:
                raise ValueError(
                    "Noise override out of bounds. Value must be between [0,4] and is {}".format(
                        value
                    )
                )
            if value == -1:
                value = randint(0, 4)

        else:
<<<<<<< HEAD
            raise TypeError("Value must be int from 0 to 4.")

        return value
=======
            if noise > 0:
                raise AssertionError("Noise override out of bounds.")
            self.noise = noise
>>>>>>> 10f9eab6

    def __call__(self, sample):
        sample = _check_sample(sample)
        image, mask = sample["image"], sample["mask"]

        if self.noise == 0:
            # Gaussian noise
            radius = random.uniform(0.01, 1.0)
            image = image.filter(ImageFilter.GaussianBlur(radius=radius))
        elif self.noise == 1:
            # Salt and pepper
            if type(image) != np.ndarray:
                image = np.array(image)
            amount = random.uniform(0.001, 0.05)
            image = random_noise(image, mode="s&p", amount=amount, clip=True)
        elif self.noise == 2:
            # Poisson
            if type(image) != np.ndarray:
                image = np.array(image)
            image = random_noise(image, mode="poisson", clip=True)
        elif self.noise == 3:
            # Speckle
            if type(image) != np.ndarray:
                image = np.array(image)
            mean = 0
            var = 0.1
            image = random_noise(image, mode="speckle", mean=mean, var=var, clip=True)

        return {"image": image, "mask": mask}


class RandomColorJitter(torch.nn.Module):
    """
    Randomly change the brightness, contrast and saturation of an image.

    Parameters
    ----------
    brightness : (float or tuple of float (min, max))
        How much to jitter brightness
    contrast : (float or tuple of float (min, max))
        How much to jitter contrast
    saturation : (float or tuple of float (min, max))
        How much to jitter saturation

    Returns
    ----------
    dict
        Returns sample as {'image': PIL.Image.Image,'mask': PIL.Image.Image}
    """

    def __init__(self, brightness=0, contrast=0, saturation=0):
        self.brightness = self._check_input(brightness, "brightness")
        self.contrast = self._check_input(contrast, "contrast")
        self.saturation = self._check_input(saturation, "saturation")

    @torch.jit.unused
    def _check_input(
        self, value, name, center=1, bound=(0, float("inf")), clip_first_on_zero=True
    ):
        if isinstance(value, numbers.Number):
            if value < 0:
                raise ValueError(
                    "If {} is a single number, it must be non negative.".format(name)
                )
            value = [center - float(value), center + float(value)]
            if clip_first_on_zero:
                value[0] = max(value[0], 0.0)
        elif isinstance(value, (tuple, list)) and len(value) == 2:
            if not bound[0] <= value[0] <= value[1] <= bound[1]:
                raise ValueError("{} values should be between {}".format(name, bound))
        else:
            raise TypeError(
                "{} should be a single number or a list/tuple with lenght 2.".format(
                    name
                )
            )
        # if value is 0 or (1., 1.) for brightness/contrast/saturation
        if value[0] == value[1] == center:
            value = None
        return value

    def __call__(self, sample):
        sample = _check_sample(sample)
        image, mask = sample["image"], sample["mask"]
        enhancements = []

        if self.brightness is not None:
            brightness_factor = random.uniform(self.brightness[0], self.brightness[1])
            enhancements.append((brightness_factor, ImageEnhance.Brightness(image)))
        if self.contrast is not None:
            contrast_factor = random.uniform(self.contrast[0], self.contrast[1])
            enhancements.append((contrast_factor, ImageEnhance.Brightness(image)))
        if self.saturation is not None:
            saturation_factor = random.uniform(self.saturation[0], self.saturation[1])
            enhancements.append((saturation_factor, ImageEnhance.Brightness(image)))

        random.shuffle(enhancements)
        for transform in enhancements:
            factor = transform[0]
            enhancer = transform[1]
            image = enhancer.enhance(factor)

        return {"image": image, "mask": mask}


class MaskToClasses(torch.nn.Module):
    """
    Converts mask images to tensors with class indices from 0 to (number of colors) - 1.

    Parameters
    ----------
    mapping: dict or None
        Mapping of colors to classes.
        mapping = {0: 0, 127: 1, 255: 2}
        I.e {class: color}

    Returns
    ----------
    dict
        Returns sample as {'image': PIL.Image.Image,'mask': PIL.Image.Image}
    """

    def __init__(self, mapping):
<<<<<<< HEAD
        self.mapping = self._check_input(mapping)

    @torch.jit.unused
    def _check_input(
        self,
        value,
    ):
        if isinstance(value, dict):
            if len(value) < 2:
                raise ValueError(
                    "If its a single class, it must map true and false colors. I.e dict must contain 2 colors."
                )
            if any(0 > c > 255 for c in value.keys()):
                raise ValueError("Colors must be from 0 to 255 and be of type int.")
            if any(0 > c >= len(value) for c in value.values()):
                raise ValueError(
                    "Classes must range from 0 to n_classes and be of type int."
                )
        else:
            raise TypeError(
                "Mapping should be a dictionary with color: class. I.e {collor_1: 0, collor_2: 1}"
            )

        return value
=======
        if not isinstance(mapping, dict):
            raise AssertionError
        self.mapping = mapping
>>>>>>> 10f9eab6

    def __call__(self, sample):
        sample = _check_sample(sample)
        image, mask = sample["image"], sample["mask"]
        # Multi-class
        if len(self.mapping) > 2:
            mask = torch.from_numpy(np.array(mask))
            for k in self.mapping:
                mask[mask == k] = self.mapping[k]
            return {"image": image, "mask": mask}
        mask = transforms.ToTensor()(mask)
        return {"image": image, "mask": mask}<|MERGE_RESOLUTION|>--- conflicted
+++ resolved
@@ -195,15 +195,9 @@
                 value = randint(0, 4)
 
         else:
-<<<<<<< HEAD
             raise TypeError("Value must be int from 0 to 4.")
 
         return value
-=======
-            if noise > 0:
-                raise AssertionError("Noise override out of bounds.")
-            self.noise = noise
->>>>>>> 10f9eab6
 
     def __call__(self, sample):
         sample = _check_sample(sample)
@@ -327,7 +321,6 @@
     """
 
     def __init__(self, mapping):
-<<<<<<< HEAD
         self.mapping = self._check_input(mapping)
 
     @torch.jit.unused
@@ -352,11 +345,6 @@
             )
 
         return value
-=======
-        if not isinstance(mapping, dict):
-            raise AssertionError
-        self.mapping = mapping
->>>>>>> 10f9eab6
 
     def __call__(self, sample):
         sample = _check_sample(sample)
